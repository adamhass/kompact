[workspace]
members = [
    "core",
    "macros/component-definition-derive",
    "macros/actor-derive",
    "macros/macro-test",
    "feature-tests/protobuf-test",
    "experiments/dynamic-benches",
<<<<<<< HEAD
    "experiments/datastructures",
    "docs/examples"
]
=======
    "experiments/datastructures"
]
>>>>>>> ee842e54
<|MERGE_RESOLUTION|>--- conflicted
+++ resolved
@@ -6,11 +6,6 @@
     "macros/macro-test",
     "feature-tests/protobuf-test",
     "experiments/dynamic-benches",
-<<<<<<< HEAD
     "experiments/datastructures",
     "docs/examples"
-]
-=======
-    "experiments/datastructures"
-]
->>>>>>> ee842e54
+]