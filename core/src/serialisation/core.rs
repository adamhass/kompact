--- conflicted
+++ resolved
@@ -27,6 +27,9 @@
 impl fmt::Display for SerError {
     fn fmt(&self, f: &mut fmt::Formatter<'_>) -> fmt::Result {
         match self {
+            SerError::BufferError(s) => {
+                write!(f, "An issue occurred with the serialisation buffers: {}", s)
+            }
             SerError::InvalidData(s) => write!(
                 f,
                 "The provided data was not appropriate for (de-)serialisation: {}",
@@ -140,9 +143,9 @@
 /// Turns a pair of a [Serialiser](Serialiser) and value of it's type `T` into a
 /// heap-allocated [Serialisable](Serialisable)
 impl<T, S> From<(T, S)> for Box<dyn Serialisable>
-    where
-        T: Send + Debug + 'static,
-        S: Serialiser<T> + 'static,
+where
+    T: Send + Debug + 'static,
+    S: Serialiser<T> + 'static,
 {
     fn from(t: (T, S)) -> Self {
         let sv: SerialisableValue<T, S> = t.into();
@@ -153,8 +156,8 @@
 /// Turns a stack-allocated [Serialisable](Serialisable) into a
 /// heap-allocated [Serialisable](Serialisable)
 impl<T> From<T> for Box<dyn Serialisable>
-    where
-        T: Send + Debug + Serialisable + Sized + 'static,
+where
+    T: Send + Debug + Serialisable + Sized + 'static,
 {
     fn from(t: T) -> Self {
         Box::new(t) as Box<dyn Serialisable>
@@ -162,19 +165,14 @@
 }
 
 /// A data type equivalent to a pair of value and a serialiser for it
-<<<<<<< HEAD
 pub struct SerialisableValue<T, S>
 where
     T: Send + Debug,
     S: Serialiser<T>,
-=======
-struct SerialisableValue<T, S>
-    where
-        T: Send + Debug,
-        S: Serialiser<T>,
->>>>>>> ee842e54
-{
+{
+    /// The value to be serialised
     pub v: T,
+    /// The serialise to use
     pub ser: S,
 }
 impl<T, S> SerialisableValue<T, S>
@@ -194,9 +192,9 @@
 }
 
 impl<T, S> Serialisable for SerialisableValue<T, S>
-    where
-        T: Send + Debug + 'static,
-        S: Serialiser<T>,
+where
+    T: Send + Debug + 'static,
+    S: Serialiser<T>,
 {
     fn ser_id(&self) -> SerId {
         self.ser.ser_id()
@@ -217,9 +215,9 @@
 }
 
 impl<T, S> Debug for SerialisableValue<T, S>
-    where
-        T: Send + Debug,
-        S: Serialiser<T>,
+where
+    T: Send + Debug,
+    S: Serialiser<T>,
 {
     fn fmt(&self, f: &mut fmt::Formatter<'_>) -> Result<(), fmt::Error> {
         write!(
