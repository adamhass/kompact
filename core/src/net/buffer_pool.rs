--- conflicted
+++ resolved
@@ -68,6 +68,7 @@
             pool_size: INITIAL_BUFFER_LEN,
             chunk_allocator,
             reuse: true,
+            allocations: INITIAL_BUFFER_LEN,
         }
     }
 
@@ -92,12 +93,7 @@
                     std::mem::drop(trash);
                 }
             }
-<<<<<<< HEAD
-            eprintln!("allocating new buffer");
-            Some(self.new_buffer())
-=======
             Some(new_buf)
->>>>>>> a30b7be1
         }
     }
 
