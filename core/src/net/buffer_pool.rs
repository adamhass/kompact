--- conflicted
+++ resolved
@@ -21,6 +21,7 @@
 /// Heap allocates chunks through the normal Rust system allocator
 #[derive(Default)]
 pub(crate) struct DefaultAllocator {}
+
 impl ChunkAllocator for DefaultAllocator {
     fn get_chunk(&self) -> Box<dyn Chunk> {
         Box::new(DefaultChunk::new())
@@ -37,13 +38,6 @@
 impl BufferPool {
     pub fn new() -> Self {
         let mut pool = VecDeque::<BufferChunk>::new();
-<<<<<<< HEAD
-        let mut returned = VecDeque::<BufferChunk>::new();
-        let mut pool_size = 0;
-        for i in 0..INITIAL_BUFFER_LEN {
-            pool_size += 1;
-            pool.push_front(Self::new_buffer())
-=======
         let chunk_allocator = Box::new(DefaultAllocator::default());
         for _ in 0..INITIAL_BUFFER_LEN {
             pool.push_front(BufferChunk::from_chunk(chunk_allocator.get_chunk()));
@@ -61,7 +55,6 @@
         let mut pool = VecDeque::<BufferChunk>::new();
         for _ in 0..INITIAL_BUFFER_LEN {
             pool.push_front(BufferChunk::from_chunk(chunk_allocator.get_chunk()));
->>>>>>> 778f6f58
         }
         BufferPool {
             pool,
